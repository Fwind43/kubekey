--- conflicted
+++ resolved
@@ -35,11 +35,8 @@
 	Debug              bool
 	IgnoreErr          bool
 	DownloadCommand    func(path, url string) string
-<<<<<<< HEAD
 	ImageStartIndex    int
-=======
 	ImageTransport     string
->>>>>>> af024f26
 	SkipRemoveArtifact bool
 }
 
