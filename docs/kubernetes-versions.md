## Kubernetes Versions(amd64/arm64)
| Version  | Supported          |
|----------|--------------------|
| v1.19.0 | :white_check_mark: |
| v1.19.8 | :white_check_mark: |
| v1.19.9 | :white_check_mark: |
| v1.19.15 | :white_check_mark: |
| v1.20.4 | :white_check_mark: |
| v1.20.6 | :white_check_mark: |
| v1.20.10 | :white_check_mark: |
| v1.21.0 | :white_check_mark: |
| v1.21.1 | :white_check_mark: |
| v1.21.2 | :white_check_mark: |
| v1.21.3 | :white_check_mark: |
| v1.21.4 | :white_check_mark: |
| v1.21.5 | :white_check_mark: |
| v1.21.6 | :white_check_mark: |
| v1.21.7 | :white_check_mark: |
| v1.21.8 | :white_check_mark: |
| v1.21.9 | :white_check_mark: |
| v1.21.10 | :white_check_mark: |
| v1.21.11 | :white_check_mark: |
| v1.21.12 | :white_check_mark: |
| v1.21.13 | :white_check_mark: |
| v1.21.14 | :white_check_mark: |
| v1.22.0 | :white_check_mark: |
| v1.22.1 | :white_check_mark: |
| v1.22.2 | :white_check_mark: |
| v1.22.3 | :white_check_mark: |
| v1.22.4 | :white_check_mark: |
| v1.22.5 | :white_check_mark: |
| v1.22.6 | :white_check_mark: |
| v1.22.7 | :white_check_mark: |
| v1.22.8 | :white_check_mark: |
| v1.22.9 | :white_check_mark: |
| v1.22.10 | :white_check_mark: |
| v1.22.11 | :white_check_mark: |
| v1.22.12 | :white_check_mark: |
| v1.22.13 | :white_check_mark: |
| v1.22.14 | :white_check_mark: |
| v1.22.15 | :white_check_mark: |
| v1.22.16 | :white_check_mark: |
| v1.22.17 | :white_check_mark: |
| v1.23.0 | :white_check_mark: |
| v1.23.1 | :white_check_mark: |
| v1.23.2 | :white_check_mark: |
| v1.23.3 | :white_check_mark: |
| v1.23.4 | :white_check_mark: |
| v1.23.5 | :white_check_mark: |
| v1.23.6 | :white_check_mark: |
| v1.23.7 | :white_check_mark: |
| v1.23.8 | :white_check_mark: |
| v1.23.9 | :white_check_mark: |
| v1.23.10 | :white_check_mark: |
| v1.23.11 | :white_check_mark: |
| v1.23.12 | :white_check_mark: |
| v1.23.13 | :white_check_mark: |
| v1.23.14 | :white_check_mark: |
| v1.23.15 | :white_check_mark: |
| v1.23.16 | :white_check_mark: |
| v1.23.17 | :white_check_mark: |
| v1.24.0 | :white_check_mark: |
| v1.24.1 | :white_check_mark: |
| v1.24.2 | :white_check_mark: |
| v1.24.3 | :white_check_mark: |
| v1.24.4 | :white_check_mark: |
| v1.24.5 | :white_check_mark: |
| v1.24.6 | :white_check_mark: |
| v1.24.7 | :white_check_mark: |
| v1.24.8 | :white_check_mark: |
| v1.24.9 | :white_check_mark: |
| v1.24.10 | :white_check_mark: |
| v1.24.11 | :white_check_mark: |
| v1.24.12 | :white_check_mark: |
| v1.24.13 | :white_check_mark: |
| v1.24.14 | :white_check_mark: |
| v1.24.15 | :white_check_mark: |
| v1.24.16 | :white_check_mark: |
| v1.24.17 | :white_check_mark: |
| v1.25.0 | :white_check_mark: |
| v1.25.1 | :white_check_mark: |
| v1.25.2 | :white_check_mark: |
| v1.25.3 | :white_check_mark: |
| v1.25.4 | :white_check_mark: |
| v1.25.5 | :white_check_mark: |
| v1.25.6 | :white_check_mark: |
| v1.25.7 | :white_check_mark: |
| v1.25.8 | :white_check_mark: |
| v1.25.9 | :white_check_mark: |
| v1.25.10 | :white_check_mark: |
| v1.25.11 | :white_check_mark: |
| v1.25.12 | :white_check_mark: |
| v1.25.13 | :white_check_mark: |
| v1.25.14 | :white_check_mark: |
| v1.25.15 | :white_check_mark: |
| v1.25.16 | :white_check_mark: |
| v1.26.0 | :white_check_mark: |
| v1.26.1 | :white_check_mark: |
| v1.26.2 | :white_check_mark: |
| v1.26.3 | :white_check_mark: |
| v1.26.4 | :white_check_mark: |
| v1.26.5 | :white_check_mark: |
| v1.26.6 | :white_check_mark: |
| v1.26.7 | :white_check_mark: |
| v1.26.8 | :white_check_mark: |
| v1.26.9 | :white_check_mark: |
| v1.26.10 | :white_check_mark: |
| v1.26.11 | :white_check_mark: |
| v1.26.12 | :white_check_mark: |
| v1.26.13 | :white_check_mark: |
| v1.26.14 | :white_check_mark: |
| v1.26.15 | :white_check_mark: |
| v1.27.0 | :white_check_mark: |
| v1.27.1 | :white_check_mark: |
| v1.27.2 | :white_check_mark: |
| v1.27.3 | :white_check_mark: |
| v1.27.4 | :white_check_mark: |
| v1.27.5 | :white_check_mark: |
| v1.27.6 | :white_check_mark: |
| v1.27.7 | :white_check_mark: |
| v1.27.8 | :white_check_mark: |
| v1.27.9 | :white_check_mark: |
| v1.27.10 | :white_check_mark: |
| v1.27.11 | :white_check_mark: |
| v1.27.12 | :white_check_mark: |
| v1.27.13 | :white_check_mark: |
| v1.27.14 | :white_check_mark: |
| v1.27.15 | :white_check_mark: |
| v1.27.16 | :white_check_mark: |
| v1.28.0 | :white_check_mark: |
| v1.28.1 | :white_check_mark: |
| v1.28.2 | :white_check_mark: |
| v1.28.3 | :white_check_mark: |
| v1.28.4 | :white_check_mark: |
| v1.28.5 | :white_check_mark: |
| v1.28.6 | :white_check_mark: |
| v1.28.7 | :white_check_mark: |
| v1.28.8 | :white_check_mark: |
| v1.28.9 | :white_check_mark: |
| v1.28.10 | :white_check_mark: |
| v1.28.11 | :white_check_mark: |
| v1.28.12 | :white_check_mark: |
| v1.28.13 | :white_check_mark: |
<<<<<<< HEAD
=======
| v1.28.14 | :white_check_mark: |
| v1.28.15 | :white_check_mark: |
>>>>>>> ee1cf9b6
| v1.29.0 | :white_check_mark: |
| v1.29.1 | :white_check_mark: |
| v1.29.2 | :white_check_mark: |
| v1.29.3 | :white_check_mark: |
| v1.29.4 | :white_check_mark: |
| v1.29.5 | :white_check_mark: |
| v1.29.6 | :white_check_mark: |
| v1.29.7 | :white_check_mark: |
| v1.29.8 | :white_check_mark: |
<<<<<<< HEAD
=======
| v1.29.9 | :white_check_mark: |
| v1.29.10 | :white_check_mark: |
>>>>>>> ee1cf9b6
| v1.30.0 | :white_check_mark: |
| v1.30.1 | :white_check_mark: |
| v1.30.2 | :white_check_mark: |
| v1.30.3 | :white_check_mark: |
| v1.30.4 | :white_check_mark: |
| v1.30.5 | :white_check_mark: |
| v1.30.6 | :white_check_mark: |
| v1.31.0 | :white_check_mark: |
| v1.31.1 | :white_check_mark: |
| v1.31.2 | :white_check_mark: |<|MERGE_RESOLUTION|>--- conflicted
+++ resolved
@@ -141,11 +141,8 @@
 | v1.28.11 | :white_check_mark: |
 | v1.28.12 | :white_check_mark: |
 | v1.28.13 | :white_check_mark: |
-<<<<<<< HEAD
-=======
 | v1.28.14 | :white_check_mark: |
 | v1.28.15 | :white_check_mark: |
->>>>>>> ee1cf9b6
 | v1.29.0 | :white_check_mark: |
 | v1.29.1 | :white_check_mark: |
 | v1.29.2 | :white_check_mark: |
@@ -155,11 +152,8 @@
 | v1.29.6 | :white_check_mark: |
 | v1.29.7 | :white_check_mark: |
 | v1.29.8 | :white_check_mark: |
-<<<<<<< HEAD
-=======
 | v1.29.9 | :white_check_mark: |
 | v1.29.10 | :white_check_mark: |
->>>>>>> ee1cf9b6
 | v1.30.0 | :white_check_mark: |
 | v1.30.1 | :white_check_mark: |
 | v1.30.2 | :white_check_mark: |
